--- conflicted
+++ resolved
@@ -71,12 +71,8 @@
             let stream = once(ready(first.0)).chain(rest).boxed();
 
             Ok(ExecutionResponse::new_from_response(
-<<<<<<< HEAD
-                http::Response::new(stream as BoxStream<'static, Response>),
+                http::Response::new(stream as _),
                 first.1,
-=======
-                http::Response::new(stream as _),
->>>>>>> 83a683c0
                 ctx,
             ))
         }
