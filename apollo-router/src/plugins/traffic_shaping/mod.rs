--- conflicted
+++ resolved
@@ -289,28 +289,29 @@
                     })
                     .clone()
             });
-<<<<<<< HEAD
             /*let retry = self
             .retry_policy
             .as_ref()
             .map(|policy| tower::retry::RetryLayer::new(policy.clone()));*/
-            let retry = tower::retry::RetryLayer::new(self.policy.clone().unwrap());
-            ServiceBuilder::new()
-                /*.layer(TimeoutLayer::new(
-=======
+            /*let retry = tower::retry::RetryLayer::new(self.policy.clone().unwrap());
+            ServiceBuilder::new()*/
+            /*.layer(TimeoutLayer::new(
+                                    config
+                .timeout
+                .unwrap_or(DEFAULT_TIMEOUT),
+            ))
+            .option_layer(rate_limit)*/
+            //.option_layer(retry)
             Either::A(ServiceBuilder::new()
-            .option_layer(config.deduplicate_query.unwrap_or_default().then(
-              QueryDeduplicationLayer::default
-            ))
-                .layer(TimeoutLayer::new(
->>>>>>> 6b2bd9fe
-                    config
-                    .timeout
-                    .unwrap_or(DEFAULT_TIMEOUT),
+                .option_layer(config.deduplicate_query.unwrap_or_default().then(
+                  QueryDeduplicationLayer::default
                 ))
-                .option_layer(rate_limit)*/
-                //.option_layer(retry)
-                .layer(retry)
+                    .layer(TimeoutLayer::new(
+                        config
+                        .timeout
+                        .unwrap_or(DEFAULT_TIMEOUT),
+                    ))
+                    .option_layer(rate_limit)
                 .service(service)
                 .map_request(move |mut req: SubgraphRequest| {
                     if let Some(compression) = config.compression {
