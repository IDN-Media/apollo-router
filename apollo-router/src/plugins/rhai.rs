--- conflicted
+++ resolved
@@ -466,19 +466,9 @@
     }
 
     fn router_service(
-<<<<<<< HEAD
         &self,
-        service: BoxService<
-            RouterRequest,
-            RouterResponse<BoxStream<'static, ResponseBody>>,
-            BoxError,
-        >,
-    ) -> BoxService<RouterRequest, RouterResponse<BoxStream<'static, ResponseBody>>, BoxError> {
-=======
-        &mut self,
         service: BoxService<RouterRequest, RouterResponse<BoxStream<'static, Response>>, BoxError>,
     ) -> BoxService<RouterRequest, RouterResponse<BoxStream<'static, Response>>, BoxError> {
->>>>>>> b98477ef
         const FUNCTION_NAME_SERVICE: &str = "router_service";
         if !self.ast_has_function(FUNCTION_NAME_SERVICE) {
             return service;
