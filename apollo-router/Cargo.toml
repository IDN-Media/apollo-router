--- conflicted
+++ resolved
@@ -102,11 +102,7 @@
     "json",
     "stream",
 ] }
-<<<<<<< HEAD
 router-bridge = { git = "https://github.com/apollographql/federation-rs.git", branch = "geal/defer" }
-=======
-router-bridge = { git = "https://github.com/apollographql/federation-rs.git", rev = "8897e21ccba26e811f248d8d2f3b263d57278e26" }
->>>>>>> a74df534
 schemars = { version = "0.8.10", features = ["url"] }
 sha2 = "0.10.2"
 serde = { version = "1.0.137", features = ["derive", "rc"] }
