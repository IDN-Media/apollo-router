[package]
name = "apollo-router"
version = "1.2.0"
authors = ["Apollo Graph, Inc. <packages@apollographql.com>"]
repository = "https://github.com/apollographql/router/"
documentation = "https://www.apollographql.com/docs/router/"
description = "A configurable, high-performance routing runtime for Apollo Federation 🚀"
license = "LicenseRef-ELv2"

# renovate-automation: rustc version
rust-version = "1.63.0"
edition = "2021"
build = "build/main.rs"

[[bin]]
name = "router"
path = "src/main.rs"

[features]
# Prevents the query execution to continue if any error occurs while fetching
# the data of a subgraph. This is useful in development as you want to be
# alerted early when something is wrong instead of receiving an invalid result.
failfast = []
# Enables usage of tokio-console with the router
# tokio-console also requires at build time the environment variable
# RUSTFLAGS="--cfg tokio_unstable"
console = ["tokio/tracing", "console-subscriber"]
# "fake" feature to disable V8 usage when building on docs.rs
# See https://github.com/apollographql/federation-rs/pull/185
docs_rs = ["router-bridge/docs_rs"]

[package.metadata.docs.rs]
features = ["docs_rs"]

[dependencies]
access-json = "0.1.0"
anyhow = "1.0.65"
ansi_term = "0.12"
apollo-parser = "0.2.12"
async-compression = { version = "0.3.14", features = [
    "tokio",
    "brotli",
    "gzip",
    "deflate",
] }
async-trait = "0.1.57"
atty = "0.2.14"
axum = { version = "0.5.16", features = ["headers", "json", "original-uri"] }
backtrace = "0.3.66"
base64 = "0.13.0"
buildstructor = "0.5.0"
bytes = "1.2.1"
clap = { version = "3.2.22", default-features = false, features = [
    "env",
    "derive",
    "std",
] }
console-subscriber = { version = "0.1.8", optional = true }
ctor = "0.1.23"
dashmap = { version = "5.4.0", features = ["serde"] }
deadpool = { version = "0.9.5", features = ["rt_tokio_1"] }
derivative = "2.2.0"
derive_more = { version = "0.99.17", default-features = false, features = [
    "from",
    "display",
] }
directories = "4.0.1"
displaydoc = "0.2"
flate2 = "1.0.24"
futures = { version = "0.3.24", features = ["thread-pool"] }
graphql_client = "0.11.0"
hex = "0.4.3"
http = "0.2.8"
http-body = "0.4.5"
humantime = "2.1.0"
humantime-serde = "1.1.1"
hyper = { version = "0.14.20", features = ["server", "client"] }
hyper-rustls = { version = "0.23.0", features = ["http1", "http2"] }
indexmap = { version = "1.9.1", features = ["serde-1"] }
itertools = "0.10.5"
jsonschema = { version = "0.16.0", default-features = false }
lazy_static = "1.4.0"
libc = "0.2.134"
lru = "0.7.8"
mediatype = "0.19.9"
mockall = "0.11.2"
miette = { version = "5.3.0", features = ["fancy"] }
mime = "0.3.16"
multimap = "0.8.3"
<<<<<<< HEAD
once_cell = "1.15.0"
=======
# To avoid tokio issues
notify = { version = "5.0.0", default-features = false, features=["macos_kqueue"] }
once_cell = "1.14.0"
>>>>>>> 4d32801c

# Any package that starts with `opentelemetry` needs to be updated with care
# because it is tightly intertwined with the `tracing` packages on account of
# the `opentelemetry-tracing` package.
#
# We are constrained in our ability to update the `tracing` packages and that is
# tracked in https://github.com/apollographql/router/issues/1407.
#
# To codify this with code, a rule in our Renovate configuration constraints and
# groups `^tracing` and `^opentelemetry*` dependencies together as of
# https://github.com/apollographql/router/pull/1509.  A comment which exists
# there (and on `tracing` packages below) should be updated should this change.
opentelemetry = { version = "0.17.0", features = [
    "rt-tokio",
    "serialize",
    "metrics",
] }
opentelemetry-datadog = { version = "0.5.0", features = ["reqwest-client"] }
opentelemetry-http = "0.6.0"
opentelemetry-jaeger = { version = "0.16.0", features = [
    "collector_client",
    "reqwest_collector_client",
    "rt-tokio",
] }
opentelemetry-otlp = { version = "0.10.0", default-features = false, features = [
    "tonic",
    "tonic-build",
    "prost",
    "tls",
    "http-proto",
    "metrics",
    "reqwest-client",
] }
opentelemetry-semantic-conventions = "0.9.0"
opentelemetry-zipkin = { version = "0.15.0", default-features = false, features = [
    "reqwest-client",
    "reqwest-rustls",
] }
opentelemetry-prometheus = "0.10.0"
paste = "1.0.9"
pin-project-lite = "0.2.9"
prometheus = "0.13"
prost = "0.9.0"
prost-types = "0.9.0"
rand = "0.8.5"
rhai = { version = "1.10.1", features = ["sync", "serde", "internals"] }
regex = "1.6.0"
reqwest = { version = "0.11.12", default-features = false, features = [
    "rustls-tls",
    "json",
    "stream",
] }
router-bridge = "0.1.10"
schemars = { version = "0.8.10", features = ["url"] }
shellexpand = "2.1.2"
sha2 = "0.10.6"
serde = { version = "1.0.145", features = ["derive", "rc"] }
serde_json_bytes = { version = "0.2.0", features = ["preserve_order"] }
serde_json = { version = "1.0.85", features = ["preserve_order"] }
serde_urlencoded = "0.7.1"
serde_yaml = "0.8.26"
static_assertions = "1.1.0"
sys-info = "0.9.1"
thiserror = "1.0.37"
tokio = { version = "1.21.2", features = ["full"] }
tokio-stream = { version = "0.1.10", features = ["sync", "net"] }
tokio-util = { version = "0.7.4", features = ["net", "codec"] }
tonic = { version = "0.6.2", features = ["transport", "tls", "tls-roots"] }
tower = { version = "0.4.13", features = ["full"] }
tower-http = { version = "0.3.4", features = [
    "trace",
    "cors",
    "compression-br",
    "compression-deflate",
    "compression-gzip",
    "decompression-br",
    "decompression-deflate",
    "decompression-gzip",
    "timeout",
] }
tower-service = "0.3.2"

# We are constrained in our ability to update the `tracing` packages, which is
# tracked in https://github.com/apollographql/router/issues/1407.
#
# To codify this with code, a rule in our Renovate configuration constraints and
# groups `^tracing` and `^opentelemetry*` dependencies together as of
# https://github.com/apollographql/router/pull/1509.  A comment which exists
# there (and above around the `opentelemetry` packages) should this ever change.
# There is also a note below on the `^tracing` dev-dependencies!
tracing = "=0.1.34"
tracing-core = "=0.1.26"
tracing-futures = { version = "0.2.5", features = ["futures-03"] }
tracing-opentelemetry = "0.17.4"
tracing-subscriber = { version = "0.3.11", features = ["env-filter", "json"] }

url = { version = "2.3.1", features = ["serde"] }
urlencoding = "2.1.2"
uuid = { version = "1.1.2", features = ["serde", "v4"] }
yaml-rust = "0.4.5"
askama = "0.11.1"

[target.'cfg(macos)'.dependencies]
uname = "0.1.1"

[target.'cfg(unix)'.dependencies]
uname = "0.1.1"

[dev-dependencies]
insta = { version = "1.21.0", features = ["json", "redactions"] }
introspector-gadget = "0.1.0"
jsonpath_lib = "0.3.0"
maplit = "1.0.2"
memchr = { version = "2.5.0", default-features = false }
mockall = "0.11.2"
once_cell = "1.15.0"
reqwest = { version = "0.11.12", default-features = false, features = [
    "json",
    "stream",
] }
tempfile = "3.3.0"
test-log = { version = "0.2.11", default-features = false, features = [
    "trace",
] }
test-span = "0.7"
tower-test = "0.4.0"

# See note above in this file about `^tracing` packages which also applies to
# these dev dependencies.
tracing-subscriber = { version = "0.3", default-features = false, features = [
    "env-filter",
    "fmt",
] }
tracing-test = "0.2.2"
walkdir = "2.3.2"

[build-dependencies]
tonic-build = "0.6.2"


[[test]]
name = "integration_tests"
path = "tests/integration_tests.rs"<|MERGE_RESOLUTION|>--- conflicted
+++ resolved
@@ -87,13 +87,9 @@
 miette = { version = "5.3.0", features = ["fancy"] }
 mime = "0.3.16"
 multimap = "0.8.3"
-<<<<<<< HEAD
-once_cell = "1.15.0"
-=======
 # To avoid tokio issues
 notify = { version = "5.0.0", default-features = false, features=["macos_kqueue"] }
-once_cell = "1.14.0"
->>>>>>> 4d32801c
+once_cell = "1.15.0"
 
 # Any package that starts with `opentelemetry` needs to be updated with care
 # because it is tightly intertwined with the `tracing` packages on account of
