--- conflicted
+++ resolved
@@ -76,26 +76,11 @@
 
 ## 🛠 Maintenance
 
-<<<<<<< HEAD
 ### Replace Buffers of tower services with service factories([PR #1289](https://github.com/apollographql/router/pull/1289) [PR #1355](https://github.com/apollographql/router/pull/1355))
 
 tower services should be used by creating a new service instance for each new session
 instead of going through a Buffer.
 
 By [@Geal](https://github.com/Geal) in https://github.com/apollographql/router/pull/1289  https://github.com/apollographql/router/pull/1355
-=======
-### execute the query plan's first response directly  ([PR #1357](https://github.com/apollographql/router/issues/1357))
-
-The query plan was entirely executed in a spawned task to prepare for the `@defer` implementation, but we can actually
-generate the first response right inside the same future.
-
-By [@Geal](https://github.com/Geal) in https://github.com/apollographql/router/pull/1357
-
-### Remove deprecated `failure` crate from the dependency tree [PR #1373](https://github.com/apollographql/router/pull/1373)
-
-This should fix automated reports about [GHSA-jq66-xh47-j9f3](https://github.com/advisories/GHSA-jq66-xh47-j9f3).
-
-By [@yanns](https://github.com/yanns) in https://github.com/apollographql/router/pull/1373
->>>>>>> 6e3a84fb
 
 ## 📚 Documentation